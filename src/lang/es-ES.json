{
  "label.access-code": "Código de acceso",
  "label.actions": "Acciones",
  "label.activity-log": "Registro de actividad",
  "label.add": "Añadir",
  "label.add-description": "Añadir descripción",
  "label.add-member": "Añadir miembro",
  "label.add-website": "Nuevo sitio web",
  "label.administrator": "Administrador",
  "label.after": "Después",
  "label.all": "Todos",
  "label.all-time": "Todos los tiempos",
  "label.analytics": "Analíticas",
  "label.average": "Media",
  "label.average-visit-time": "Tiempo promedio de visita",
  "label.back": "Atrás",
  "label.before": "Antes",
  "label.bounce-rate": "Porcentaje de rebote",
  "label.breakdown": "Desglose",
  "label.browser": "Navegador",
  "label.browsers": "Navegadores",
  "label.cancel": "Cancelar",
  "label.change-password": "Cambiar contraseña",
  "label.cities": "Ciudades",
  "label.city": "Ciudad",
  "label.clear-all": "Limpiar todo",
  "label.confirm": "Confirmar",
  "label.confirm-password": "Confirmar contraseña",
  "label.contains": "Contiene",
  "label.continue": "Continuar",
  "label.countries": "Países",
  "label.country": "País",
  "label.create": "Crear",
  "label.create-report": "Crear informe",
  "label.create-team": "Crear equipo",
  "label.create-user": "Crear usuario",
  "label.created": "Creado",
  "label.created-by": "Created By",
  "label.current-password": "Contraseña actual",
  "label.custom-range": "Intervalo personalizado",
  "label.dashboard": "Panel de control",
  "label.data": "Datos",
  "label.date": "Fecha",
  "label.date-range": "Intervalo de fechas",
  "label.day": "Día",
  "label.default-date-range": "Intervalo por defecto",
  "label.delete": "Eliminar",
  "label.delete-report": "Eliminar reporte",
  "label.delete-team": "Eliminar equipo",
  "label.delete-user": "Eliminar usuario",
  "label.delete-website": "Eliminar sitio",
  "label.description": "Descripción",
  "label.desktop": "Escritorio",
  "label.details": "Detalles",
  "label.device": "Dispositivo",
  "label.devices": "Dispositivos",
  "label.dismiss": "Cerrar",
  "label.does-not-contain": "No contiene",
  "label.domain": "Dominio",
  "label.dropoff": "Abandono",
  "label.edit": "Editar",
  "label.edit-dashboard": "Editar panel",
  "label.edit-member": "Edit member",
  "label.enable-share-url": "Habilitar compartir URL",
  "label.event": "Evento",
  "label.event-data": "Datos de evento",
  "label.events": "Eventos",
  "label.false": "Falso",
  "label.field": "Campo",
  "label.fields": "Campos",
  "label.filter": "Filtro",
  "label.filter-combined": "Combinado",
  "label.filter-raw": "En crudo",
  "label.filters": "Filtros",
  "label.funnel": "Funnel",
  "label.funnel-description": "Comprender conversión y abandono de usuarios.",
  "label.greater-than": "Mayor que",
  "label.greater-than-equals": "Mayor que o igual a",
  "label.insights": "Insights",
  "label.insights-description": "Profundice en sus datos mediante el uso de segmentos y filtros.",
  "label.is": "Es igual a",
  "label.is-not": "No es igual a",
  "label.is-not-set": "No está establecido",
  "label.is-set": "Está establecido",
  "label.join": "Unir",
  "label.join-team": "Unirse al equipo",
  "label.language": "Idioma",
  "label.languages": "Idiomas",
  "label.laptop": "Portátil",
  "label.last-days": "Últimos {x} días",
  "label.last-hours": "Últimas {x} horas",
  "label.leave": "Abandonar",
  "label.leave-team": "Abandonar equipo",
  "label.less-than": "Menor que",
  "label.less-than-equals": "Menor que o igual a",
  "label.login": "Iniciar sesión",
  "label.logout": "Cerrar sesión",
  "label.manage": "Administrar",
  "label.max": "Máx",
  "label.member": "Miembro",
  "label.members": "Miembros",
  "label.min": "Mín",
  "label.mobile": "Móvil",
  "label.more": "Más",
  "label.my-account": "Mi cuenta",
  "label.my-websites": "Mis sitios web",
  "label.name": "Nombre",
  "label.new-password": "Nueva contraseña",
  "label.none": "Ninguno",
  "label.number-of-records": "{x} {x, plural, one {record} other {records}}",
  "label.ok": "OK",
  "label.os": "Sistema",
  "label.overview": "Resumen",
  "label.owner": "Propietario",
  "label.page-of": "Página {current} de {total}",
  "label.page-views": "Vistas",
  "label.pageTitle": "Título de página",
  "label.pages": "Páginas",
  "label.password": "Contraseña",
  "label.powered-by": "Analíticas de {name}",
  "label.profile": "Perfil",
  "label.queries": "Consultas",
  "label.query": "Consulta",
  "label.query-parameters": "Parámetros de petición",
  "label.realtime": "Tiempo real",
  "label.referrer": "Referido",
  "label.referrers": "Referido desde",
  "label.refresh": "Actualizar",
  "label.regenerate": "Regenerar",
  "label.region": "Region",
  "label.regions": "Regiones",
  "label.remove": "Quitar",
  "label.remove-member": "Eliminar miembro",
  "label.reports": "Informes",
  "label.required": "Obligatorio",
  "label.reset": "Reiniciar",
  "label.reset-website": "Reiniciar analíticas",
  "label.retention": "Retención",
  "label.retention-description": "Medir la frecuencia con la que los usuarios vuelven a tu sitio web.",
  "label.role": "Rol",
  "label.run-query": "Ejecutar consulta",
  "label.save": "Guardar",
  "label.screens": "Pantallas",
  "label.search": "Buscar",
  "label.select": "Select",
  "label.select-date": "Seleccionar fecha",
  "label.select-role": "Seleccionar rol",
  "label.select-website": "Seleccionar sitio web",
  "label.sessions": "Sesiones",
  "label.settings": "Ajustes",
  "label.share-url": "Compartir URL",
  "label.single-day": "Un solo día",
  "label.sum": "Suma",
  "label.tablet": "Tableta",
  "label.team": "Equipo",
  "label.team-id": "ID del equipo",
  "label.team-member": "Miembro del equipo",
  "label.team-name": "Nombre del equipo",
  "label.team-owner": "Admin. del equipo",
  "label.team-view-only": "Vista solo del equipo",
  "label.team-websites": "Sitios web del equipo",
  "label.teams": "Equipos",
  "label.theme": "Tema",
  "label.this-month": "Este mes",
  "label.this-week": "Esta semana",
  "label.this-year": "Este año",
  "label.timezone": "Zona horaria",
  "label.title": "Título",
  "label.today": "Hoy",
  "label.toggle-charts": "Alternar gráficas",
  "label.total": "Total",
  "label.total-records": "Total de registros",
  "label.tracking-code": "Código de rastreo",
  "label.transfer": "Transferir",
  "label.transfer-website": "Transferir sitio web",
  "label.true": "Verdadero",
  "label.type": "Tipo",
  "label.unique": "Único",
  "label.unique-visitors": "Visitantes únicos",
  "label.unknown": "Desconocida",
  "label.untitled": "Sin título",
  "label.url": "URL",
  "label.urls": "URLs",
  "label.user": "Usuario",
  "label.username": "Nombre de usuario",
  "label.users": "Usuarios",
  "label.value": "Valor",
  "label.view": "Visualizar",
  "label.view-details": "Ver detalles",
  "label.view-only": "Ver sólo",
  "label.views": "Vistas",
  "label.visitors": "Visitantes",
  "label.website": "Sitio web",
  "label.website-id": "ID del sitio web",
  "label.websites": "Sitios web",
  "label.window": "Ventana",
  "label.yesterday": "Ayer",
  "message.action-confirmation": "Escriba {confirmation} en el cuadro a continuación para confirmar.",
  "message.active-users": "{x} {x, plural, uno {activo} otros {activos}}",
  "message.confirm-delete": "¿Seguro que quieres eliminar {target}?",
  "message.confirm-leave": "¿Seguro que quieres abandonar {target}?",
  "message.confirm-remove": "¿Estás seguro de que desea eliminar {target}?",
  "message.confirm-reset": "¿Seguro que quieres BORRAR las analíticas de {target}?",
  "message.delete-team-warning": "Al eliminar un equipo, también se eliminarán todos los sitios web del equipo.",
  "message.delete-website-warning": "Toda la información relacionada será eliminada.",
  "message.error": "Algo falló.",
  "message.event-log": "{event} en {url}",
  "message.go-to-settings": "Ir a la configuración",
  "message.incorrect-username-password": "Nombre de usuario o contraseña incorrectos.",
  "message.invalid-domain": "Dominio inválido",
  "message.min-password-length": "Longitud mínima de {n} caracteres",
  "message.new-version-available": "Una nueva versión de Umami {version} está disponible",
  "message.no-data-available": "No hay información disponible.",
  "message.no-event-data": "No hay datos de eventos disponibles.",
  "message.no-match-password": "Las contraseñas no coinciden",
  "message.no-results-found": "No se encontraron resultados.",
  "message.no-team-websites": "Este equipo no tiene ningún sitio web configurado.",
  "message.no-teams": "No has creado ningún equipo.",
  "message.no-users": "No hay usuarios.",
  "message.no-websites-configured": "No tienes ningún sitio web configurado.",
  "message.page-not-found": "Página no encontrada",
  "message.reset-website": "Para reiniciar este sitio web, escribe {confirmation} a continuación para confirmar.",
  "message.reset-website-warning": "Todas las estadísticas de esta página serán eliminadas, pero el código de rastreo permanecerá intacto.",
  "message.saved": "Guardado",
  "message.share-url": "Esta es la URL pública para {target}.",
  "message.team-already-member": "Ya eres miembro de este equipo.",
  "message.team-not-found": "Equipo no encontrado.",
  "message.team-websites-info": "Las analíticas de tus sitios web pueden ser vistas por cualquier miembro del equipo.",
  "message.tracking-code": "Código de rastreo",
  "message.transfer-team-website-to-user": "¿Transferir este sitio web a su cuenta?",
  "message.transfer-user-website-to-team": "Select the team to transfer this website to.",
  "message.transfer-website": "Seleccione el equipo al que transferir este sitio web.",
  "message.triggered-event": "Evento lanzado",
  "message.user-deleted": "Usuario eliminado.",
  "message.viewed-page": "Página vista",
  "message.visitor-log": "Visitante desde {country} usando {browser} en {os} {device}",
<<<<<<< HEAD
  "message.visitors-dropped-off": "Visitors dropped off"
=======
  "message.visitors-dropped-off": "Los visitantes salieron"
>>>>>>> eb5923a8
}<|MERGE_RESOLUTION|>--- conflicted
+++ resolved
@@ -234,9 +234,5 @@
   "message.user-deleted": "Usuario eliminado.",
   "message.viewed-page": "Página vista",
   "message.visitor-log": "Visitante desde {country} usando {browser} en {os} {device}",
-<<<<<<< HEAD
-  "message.visitors-dropped-off": "Visitors dropped off"
-=======
   "message.visitors-dropped-off": "Los visitantes salieron"
->>>>>>> eb5923a8
 }