--- conflicted
+++ resolved
@@ -152,10 +152,6 @@
   const { insert, getUTCString } = clickhouse;
   const { sendMessage } = kafka;
   const eventId = uuid();
-<<<<<<< HEAD
-  const createdAtUTC = getUTCString(createdAt);
-=======
->>>>>>> 65f18d12
 
   const message = {
     ...args,
@@ -181,11 +177,7 @@
     event_type: eventName ? EVENT_TYPE.customEvent : EVENT_TYPE.pageView,
     event_name: eventName ? eventName?.substring(0, EVENT_NAME_LENGTH) : null,
     tag: tag,
-<<<<<<< HEAD
-    created_at: createdAtUTC,
-=======
     created_at: getUTCString(createdAt),
->>>>>>> 65f18d12
   };
 
   if (kafka.enabled) {
