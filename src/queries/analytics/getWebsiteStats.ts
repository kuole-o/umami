--- conflicted
+++ resolved
@@ -74,17 +74,10 @@
   return rawQuery(
     `
     select 
-<<<<<<< HEAD
       sum(views) as "pageviews",
       uniq(session_id) as "visitors",
       uniq(visit_id) as "visits",
       sumIf(1, views = 1) as "bounces",
-=======
-      sum(t.c) as "pageviews",
-      uniq(t.session_id) as "visitors",
-      uniq(t.visit_id) as "visits",
-      sum(if(t.c = 1, 1, 0)) as "bounces",
->>>>>>> 05829641
       sum(max_time-min_time) as "totaltime"
     from ${table} "website_event"
     where website_id = {websiteId:UUID}
