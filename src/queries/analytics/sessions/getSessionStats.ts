--- conflicted
+++ resolved
@@ -55,15 +55,9 @@
       g.y as y
     from (
       select 
-<<<<<<< HEAD
-        ${getDateQuery('created_at', unit, timezone)} as t,
+        ${getDateSQL('created_at', unit, timezone)} as t,
         uniq(session_id) as y
       from ${table} website_event
-=======
-        ${getDateSQL('created_at', unit, timezone)} as t,
-        count(distinct session_id) as y
-      from website_event
->>>>>>> 05829641
       where website_id = {websiteId:UUID}
         and created_at between {startDate:DateTime64} and {endDate:DateTime64}
         and event_type = {eventType:UInt32}
