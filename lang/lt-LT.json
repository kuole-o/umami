{
  "label.access-code": "Access code",
  "label.actions": "Veiksmai",
  "label.activity-log": "Activity log",
  "label.add-website": "Pridėti svetainę",
  "label.admin": "Administratorius",
  "label.all": "Visi",
  "label.all-time": "Visas laikotarpis",
  "label.analytics": "Analytics",
  "label.average-visit-time": "Vidutinė vizito trukmė",
  "label.back": "Atgal",
  "label.bounce-rate": "Atmetimo rodiklis",
  "label.browsers": "Naršyklės",
  "label.cancel": "Atšaukti",
  "label.change-password": "Pakeisti slaptažodį",
  "label.cities": "Cities",
  "label.clear-all": "Clear all",
  "label.confirm": "Confirm",
  "label.confirm-password": "Patvirtinti slaptažodį",
  "label.continue": "Continue",
  "label.countries": "Šalys",
  "label.create-team": "Create team",
  "label.create-user": "Create user",
  "label.created": "Created",
  "label.current-password": "Dabartinis slaptažodis",
  "label.custom-range": "Pasirinktinis intervalas",
  "label.dashboard": "Švieslentė",
  "label.data": "Data",
  "label.date-range": "Laikotarpis",
  "label.default-date-range": "Numatytasis laikotarpis",
  "label.delete": "Ištrinti",
  "label.delete-team": "Delete team",
  "label.delete-user": "Delete user",
  "label.delete-website": "Ištrinti svetainę",
  "label.desktop": "Desktop",
  "label.details": "Details",
  "label.devices": "Įrenginiai",
  "label.dismiss": "Gerai",
  "label.domain": "Domenas",
  "label.edit": "Redaguoti",
  "label.edit-dashboard": "Edit dashboard",
  "label.enable-share-url": "Įjungti bendrinimą su nuoroda",
  "label.events": "Įvykiai",
  "label.filter-combined": "Kombinuoti",
  "label.filter-raw": "Neapdoroti",
  "label.join": "Join",
  "label.join-team": "Join team",
  "label.language": "Language",
  "label.languages": "Kalbos",
  "label.laptop": "Laptop",
  "label.last-days": "{x, plural, =0 {Paskutinės # dienų} zero {Paskutinės # dienų} one {Paskutinė diena} other {Paskutinės # dienos}}",
  "label.last-hours": "{x, plural, =0 {Paskutinės # valandų} zero {Paskutinės # valandų} one {Paskutinė # valanda} other {Paskutinės # valandos}}",
  "label.leave": "Leave",
  "label.leave-team": "Leave team",
  "label.logout": "Atsijungti",
  "label.members": "Members",
  "label.mobile": "Mobilusis",
  "label.more": "Daugiau",
  "label.name": "Pavadinimas",
  "label.new-password": "Naujas slaptažodis",
  "label.none": "None",
  "label.operating-systems": "Operacinės sistemos",
  "label.owner": "Savininkas",
  "label.page-views": "Puslapių peržiūros",
  "label.pages": "Puslapiai",
  "label.password": "Slaptažodis",
  "label.powered-by": "Powered by {name}",
  "label.profile": "Profilis",
  "label.queries": "Queries",
  "label.query-parameters": "Query parameters",
  "label.realtime": "Realiuoju laiku",
  "label.referrers": "Referrers",
  "label.refresh": "Atnaujinti",
  "label.regenerate": "Regenerate",
  "label.regions": "Regions",
  "label.remove": "Remove",
  "label.required": "Reikalinga",
  "label.reset": "Atstatyti",
  "label.reset-website": "Atstatyti statistikos duomenis",
  "label.role": "Role",
  "label.save": "Išsaugoti",
  "label.screens": "Screens",
  "label.select-website": "Select website",
  "label.sessions": "Sessions",
  "label.settings": "Nustatymai",
  "label.share-url": "Pasidalinti nuoroda",
  "label.single-day": "Viena diena",
  "label.tablet": "Planšetė",
  "label.team": "Team",
  "label.team-guest": "Team guest",
  "label.team-id": "Team ID",
  "label.team-member": "Team member",
  "label.team-owner": "Team owner",
  "label.teams": "Teams",
  "label.theme": "Theme",
  "label.this-month": "Šis mėnuo",
  "label.this-week": "Ši savaitė",
  "label.this-year": "Šie metai",
  "label.timezone": "Laiko zona",
  "label.title": "Title",
  "label.today": "Šiandien",
  "label.toggle-charts": "Rodyti / slėpti grafikus",
  "label.tracking-code": "Sekimo kodas",
  "label.unique-visitors": "Unikalūs lankytojai",
  "label.unknown": "Nežinoma",
  "label.user": "User",
  "label.username": "Vartotojo vardas",
  "label.users": "Users",
  "label.view": "View",
  "label.view-details": "Peržiūrėti detaliau",
  "label.views": "Peržiūros",
  "label.visitors": "Lankytojai",
  "label.website-id": "Website ID",
  "label.websites": "Svetainės",
<<<<<<< HEAD
  "label.yesterday": "Vakar",
=======
  "label.yesterday": "Yesterday",
>>>>>>> 0e4c071b
  "message.active-users": "{x, plural, =0 {# aktyvių vartotojų} zero {# aktyvių vartotojų} one {# aktyvus vartotojas} other {# aktyvūs vartotojai}}",
  "message.confirm-delete": "Ar esate tikri, jog norite ištrinti svetainę {target}?",
  "message.confirm-leave": "Are you sure you want to leave {target}?",
  "message.confirm-reset": "Are esate tikri, jog norite atstatyti svetainės {target} statistikos duomenis?",
  "message.delete-website": "Ištrinti svetainę",
  "message.delete-website-warning": "Visi susiję duomenys taip pat bus ištrinti.",
  "message.error": "Kažkas įvyko ne taip.",
  "message.event-log": "{event} on {url}",
  "message.go-to-settings": "Eiti į nustatymus",
  "message.incorrect-username-password": "Neteisingas vartotojo vardas/slaptažodis.",
  "message.invalid-domain": "Klaidingas domenas",
  "message.min-password-length": "Minimum length of {n} characters",
  "message.no-data-available": "Nėra jokių duomenų.",
  "message.no-match-password": "Slaptažodžiai nesutampa",
  "message.no-teams": "You have not created any teams.",
  "message.no-users": "There are no users.",
  "message.page-not-found": "Puslapis nerastas.",
  "message.reset-website": "Atstatyti statistikos duomenis",
  "message.reset-website-warning": "Visi šios svetainės statistikos duomenys bus ištrinti, bet sekimo kodas išliks nepaliestas.",
  "message.saved": "Sėkmingai išsaugota.",
  "message.share-url": "Tai yra viešai prieinama {target} nuoroda (URL).",
  "message.team-already-member": "You are already a member of the team.",
  "message.team-not-found": "Team not found.",
  "message.tracking-code": "Sekimo kodas",
  "message.user-deleted": "User deleted.",
  "message.visitor-log": "Lankytojas iš {country}, naudojantis {browser} sistemoje {os} {device}",
  "messages.no-team-websites": "This team does not have any websites.",
  "messages.no-websites-configured": "Jūs nesate susikonfiguravę jokių svetainių.",
  "messages.team-websites-info": "Websites can be viewed by anyone on the team."
}<|MERGE_RESOLUTION|>--- conflicted
+++ resolved
@@ -112,11 +112,7 @@
   "label.visitors": "Lankytojai",
   "label.website-id": "Website ID",
   "label.websites": "Svetainės",
-<<<<<<< HEAD
-  "label.yesterday": "Vakar",
-=======
   "label.yesterday": "Yesterday",
->>>>>>> 0e4c071b
   "message.active-users": "{x, plural, =0 {# aktyvių vartotojų} zero {# aktyvių vartotojų} one {# aktyvus vartotojas} other {# aktyvūs vartotojai}}",
   "message.confirm-delete": "Ar esate tikri, jog norite ištrinti svetainę {target}?",
   "message.confirm-leave": "Are you sure you want to leave {target}?",
