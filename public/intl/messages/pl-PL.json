{
  "label.access-code": [
    {
      "type": 0,
      "value": "Kod dostępu"
    }
  ],
  "label.actions": [
    {
      "type": 0,
      "value": "Działania"
    }
  ],
  "label.activity-log": [
    {
      "type": 0,
      "value": "Dziennik aktywności"
    }
  ],
  "label.add": [
    {
      "type": 0,
      "value": "Dodaj"
    }
  ],
  "label.add-description": [
    {
      "type": 0,
      "value": "Dodaj opis"
    }
  ],
  "label.add-member": [
    {
      "type": 0,
      "value": "Dodaj członka"
    }
  ],
  "label.add-step": [
    {
      "type": 0,
      "value": "Dodaj krok"
    }
  ],
  "label.add-website": [
    {
      "type": 0,
      "value": "Dodaj witrynę"
    }
  ],
  "label.admin": [
    {
      "type": 0,
      "value": "Administrator"
    }
  ],
  "label.after": [
    {
      "type": 0,
      "value": "Po"
    }
  ],
  "label.all": [
    {
      "type": 0,
      "value": "Wszystkie"
    }
  ],
  "label.all-time": [
    {
      "type": 0,
      "value": "Cały czas"
    }
  ],
  "label.analytics": [
    {
      "type": 0,
      "value": "Analityka"
    }
  ],
  "label.average": [
    {
      "type": 0,
      "value": "Średnia"
    }
  ],
  "label.back": [
    {
      "type": 0,
      "value": "Powrót"
    }
  ],
  "label.before": [
    {
      "type": 0,
      "value": "Przed"
    }
  ],
  "label.bounce-rate": [
    {
      "type": 0,
      "value": "Współczynnik odrzuceń"
    }
  ],
  "label.breakdown": [
    {
      "type": 0,
      "value": "Rozbicie"
    }
  ],
  "label.browser": [
    {
      "type": 0,
      "value": "Przeglądarka"
    }
  ],
  "label.browsers": [
    {
      "type": 0,
      "value": "Przeglądarki"
    }
  ],
  "label.cancel": [
    {
      "type": 0,
      "value": "Anuluj"
    }
  ],
  "label.change-password": [
    {
      "type": 0,
      "value": "Zmień hasło"
    }
  ],
  "label.cities": [
    {
      "type": 0,
      "value": "Miasta"
    }
  ],
  "label.city": [
    {
      "type": 0,
      "value": "Miasto"
    }
  ],
  "label.clear-all": [
    {
      "type": 0,
      "value": "Wyczyść wszystko"
    }
  ],
  "label.compare": [
    {
      "type": 0,
      "value": "Porównaj"
    }
  ],
  "label.confirm": [
    {
      "type": 0,
      "value": "Potwierdź"
    }
  ],
  "label.confirm-password": [
    {
      "type": 0,
      "value": "Potwierdź hasło"
    }
  ],
  "label.contains": [
    {
      "type": 0,
      "value": "Zawiera"
    }
  ],
  "label.continue": [
    {
      "type": 0,
      "value": "Kontynuuj"
    }
  ],
  "label.count": [
    {
      "type": 0,
      "value": "Liczba"
    }
  ],
  "label.countries": [
    {
      "type": 0,
      "value": "Kraje"
    }
  ],
  "label.country": [
    {
      "type": 0,
      "value": "Państwo"
    }
  ],
  "label.create": [
    {
      "type": 0,
      "value": "Utwórz"
    }
  ],
  "label.create-report": [
    {
      "type": 0,
      "value": "Utwórz raport"
    }
  ],
  "label.create-team": [
    {
      "type": 0,
      "value": "Utwórz zespół"
    }
  ],
  "label.create-user": [
    {
      "type": 0,
      "value": "Utwórz użytkownika"
    }
  ],
  "label.created": [
    {
      "type": 0,
      "value": "Utworzony"
    }
  ],
  "label.created-by": [
    {
      "type": 0,
      "value": "Utworzony przez"
    }
  ],
  "label.current": [
    {
      "type": 0,
      "value": "Aktualny"
    }
  ],
  "label.current-password": [
    {
      "type": 0,
      "value": "Aktualne hasło"
    }
  ],
  "label.custom-range": [
    {
      "type": 0,
      "value": "Zakres niestandardowy"
    }
  ],
  "label.dashboard": [
    {
      "type": 0,
      "value": "Panel"
    }
  ],
  "label.data": [
    {
      "type": 0,
      "value": "Dane"
    }
  ],
  "label.date": [
    {
      "type": 0,
      "value": "Data"
    }
  ],
  "label.date-range": [
    {
      "type": 0,
      "value": "Zakres dat"
    }
  ],
  "label.day": [
    {
      "type": 0,
      "value": "Dzień"
    }
  ],
  "label.default-date-range": [
    {
      "type": 0,
      "value": "Domyślny zakres dat"
    }
  ],
  "label.delete": [
    {
      "type": 0,
      "value": "Usuń"
    }
  ],
  "label.delete-report": [
    {
      "type": 0,
      "value": "Usuń raport"
    }
  ],
  "label.delete-team": [
    {
      "type": 0,
      "value": "Usuń zespół"
    }
  ],
  "label.delete-user": [
    {
      "type": 0,
      "value": "Usuń użytkownika"
    }
  ],
  "label.delete-website": [
    {
      "type": 0,
      "value": "Usuń witrynę"
    }
  ],
  "label.description": [
    {
      "type": 0,
      "value": "Opis"
    }
  ],
  "label.desktop": [
    {
      "type": 0,
      "value": "Komputer"
    }
  ],
  "label.details": [
    {
      "type": 0,
      "value": "Szczegóły"
    }
  ],
  "label.device": [
    {
      "type": 0,
      "value": "Urządzenie"
    }
  ],
  "label.devices": [
    {
      "type": 0,
      "value": "Urządzenia"
    }
  ],
  "label.dismiss": [
    {
      "type": 0,
      "value": "Odrzuć"
    }
  ],
  "label.does-not-contain": [
    {
      "type": 0,
      "value": "Nie zawiera"
    }
  ],
  "label.domain": [
    {
      "type": 0,
      "value": "Domena"
    }
  ],
  "label.dropoff": [
    {
      "type": 0,
      "value": "Odpływ"
    }
  ],
  "label.edit": [
    {
      "type": 0,
      "value": "Edytuj"
    }
  ],
  "label.edit-dashboard": [
    {
      "type": 0,
      "value": "Edytuj panel"
    }
  ],
  "label.edit-member": [
    {
      "type": 0,
      "value": "Edytuj członka"
    }
  ],
  "label.enable-share-url": [
    {
      "type": 0,
      "value": "Włącz udostępnianie adresu URL"
    }
  ],
  "label.end-step": [
    {
      "type": 0,
      "value": "Krok końcowy"
    }
  ],
  "label.entry": [
    {
      "type": 0,
      "value": "Entry URL"
    }
  ],
  "label.event": [
    {
      "type": 0,
      "value": "Zdarzenie"
    }
  ],
  "label.event-data": [
    {
      "type": 0,
      "value": "Dane zdarzenia"
    }
  ],
  "label.events": [
    {
      "type": 0,
      "value": "Zdarzenia"
    }
  ],
  "label.exit": [
    {
      "type": 0,
      "value": "URL wyjściowy"
    }
  ],
  "label.false": [
    {
      "type": 0,
      "value": "Fałsz"
    }
  ],
  "label.field": [
    {
      "type": 0,
      "value": "Pole"
    }
  ],
  "label.fields": [
    {
      "type": 0,
      "value": "Pola"
    }
  ],
  "label.filter": [
    {
      "type": 0,
      "value": "Filtruj"
    }
  ],
  "label.filter-combined": [
    {
      "type": 0,
      "value": "Połączone"
    }
  ],
  "label.filter-raw": [
    {
      "type": 0,
      "value": "Surowe dane"
    }
  ],
  "label.filters": [
    {
      "type": 0,
      "value": "Filtry"
    }
  ],
  "label.funnel": [
    {
      "type": 0,
      "value": "Lejek"
    }
  ],
  "label.funnel-description": [
    {
      "type": 0,
      "value": "Zrozum wskaźniki konwersji i odpływu użytkowników."
    }
  ],
  "label.goal": [
    {
      "type": 0,
      "value": "Cel"
    }
  ],
  "label.goals": [
    {
      "type": 0,
      "value": "Cele"
    }
  ],
  "label.goals-description": [
    {
      "type": 0,
      "value": "Track your goals for pageviews and events."
    }
  ],
  "label.greater-than": [
    {
      "type": 0,
      "value": "Większe niż"
    }
  ],
  "label.greater-than-equals": [
    {
      "type": 0,
      "value": "Większe niż lub równe"
    }
  ],
  "label.host": [
    {
      "type": 0,
      "value": "Host"
    }
  ],
  "label.hosts": [
    {
      "type": 0,
      "value": "Hosty"
    }
  ],
  "label.insights": [
    {
      "type": 0,
      "value": "Analiza"
    }
  ],
  "label.insights-description": [
    {
      "type": 0,
      "value": "Poznaj lepiej swoje dane, korzystając z segmentów i filtrów."
    }
  ],
  "label.is": [
    {
      "type": 0,
      "value": "Równe"
    }
  ],
  "label.is-not": [
    {
      "type": 0,
      "value": "Nie jest równe"
    }
  ],
  "label.is-not-set": [
    {
      "type": 0,
      "value": "Nieustawione"
    }
  ],
  "label.is-set": [
    {
      "type": 0,
      "value": "Ustawione"
    }
  ],
  "label.join": [
    {
      "type": 0,
      "value": "Dołącz"
    }
  ],
  "label.join-team": [
    {
      "type": 0,
      "value": "Dołącz do zespołu"
    }
  ],
  "label.journey": [
    {
      "type": 0,
      "value": "Droga"
    }
  ],
  "label.journey-description": [
    {
      "type": 0,
<<<<<<< HEAD
      "value": "Understand how users navigate through your website."
=======
      "value": "Zrozum, w jaki sposób użytkownicy poruszają się po Twojej witrynie."
>>>>>>> 7ec845db
    }
  ],
  "label.language": [
    {
      "type": 0,
      "value": "Język"
    }
  ],
  "label.languages": [
    {
      "type": 0,
      "value": "Języki"
    }
  ],
  "label.laptop": [
    {
      "type": 0,
      "value": "Laptop"
    }
  ],
  "label.last-days": [
    {
      "type": 0,
      "value": "Ostatnie "
    },
    {
      "type": 1,
      "value": "x"
    },
    {
      "type": 0,
      "value": " dni"
    }
  ],
  "label.last-hours": [
    {
      "type": 0,
      "value": "Ostatnie "
    },
    {
      "type": 1,
      "value": "x"
    },
    {
      "type": 0,
      "value": " godzin"
    }
  ],
  "label.last-months": [
    {
      "type": 0,
      "value": "Osatnie "
    },
    {
      "type": 1,
      "value": "x"
    },
    {
      "type": 0,
      "value": " miesięcy"
    }
  ],
  "label.leave": [
    {
      "type": 0,
      "value": "Opuść"
    }
  ],
  "label.leave-team": [
    {
      "type": 0,
      "value": "Opuść zespół"
    }
  ],
  "label.less-than": [
    {
      "type": 0,
      "value": "Mniejsze niż"
    }
  ],
  "label.less-than-equals": [
    {
      "type": 0,
      "value": "Mniejsze niż lub równe"
    }
  ],
  "label.login": [
    {
      "type": 0,
      "value": "Zaloguj się"
    }
  ],
  "label.logout": [
    {
      "type": 0,
      "value": "Wyloguj"
    }
  ],
  "label.manage": [
    {
      "type": 0,
      "value": "Manage"
    }
  ],
  "label.manager": [
    {
      "type": 0,
      "value": "Manager"
    }
  ],
  "label.max": [
    {
      "type": 0,
      "value": "Maks"
    }
  ],
  "label.member": [
    {
      "type": 0,
      "value": "Członek"
    }
  ],
  "label.members": [
    {
      "type": 0,
      "value": "Członkowie"
    }
  ],
  "label.min": [
    {
      "type": 0,
      "value": "Min"
    }
  ],
  "label.mobile": [
    {
      "type": 0,
      "value": "Smartfon"
    }
  ],
  "label.more": [
    {
      "type": 0,
      "value": "Więcej"
    }
  ],
  "label.my-account": [
    {
      "type": 0,
      "value": "Moje konto"
    }
  ],
  "label.my-websites": [
    {
      "type": 0,
      "value": "Moje witryny"
    }
  ],
  "label.name": [
    {
      "type": 0,
      "value": "Nazwa"
    }
  ],
  "label.new-password": [
    {
      "type": 0,
      "value": "Nowe hasło"
    }
  ],
  "label.none": [
    {
      "type": 0,
      "value": "Brak"
    }
  ],
  "label.number-of-records": [
    {
      "type": 1,
      "value": "x"
    },
    {
      "type": 0,
      "value": " "
    },
    {
      "offset": 0,
      "options": {
        "one": {
          "value": [
            {
              "type": 0,
              "value": "rekord"
            }
          ]
        },
        "other": {
          "value": [
            {
              "type": 0,
              "value": "rekordy"
            }
          ]
        }
      },
      "pluralType": "cardinal",
      "type": 6,
      "value": "x"
    }
  ],
  "label.ok": [
    {
      "type": 0,
      "value": "OK"
    }
  ],
  "label.os": [
    {
      "type": 0,
      "value": "OS"
    }
  ],
  "label.overview": [
    {
      "type": 0,
      "value": "Przegląd"
    }
  ],
  "label.owner": [
    {
      "type": 0,
      "value": "Właściciel"
    }
  ],
  "label.page-of": [
    {
      "type": 0,
      "value": "Strona "
    },
    {
      "type": 1,
      "value": "current"
    },
    {
      "type": 0,
      "value": " z "
    },
    {
      "type": 1,
      "value": "total"
    }
  ],
  "label.page-views": [
    {
      "type": 0,
      "value": "Wyświetlenia strony"
    }
  ],
  "label.pageTitle": [
    {
      "type": 0,
      "value": "Tytuł strony"
    }
  ],
  "label.pages": [
    {
      "type": 0,
      "value": "Strony"
    }
  ],
  "label.password": [
    {
      "type": 0,
      "value": "Hasło"
    }
  ],
  "label.powered-by": [
    {
      "type": 0,
      "value": "Obsługiwane przez "
    },
    {
      "type": 1,
      "value": "name"
    }
  ],
  "label.previous": [
    {
      "type": 0,
      "value": "Poprzedni"
    }
  ],
  "label.previous-period": [
    {
      "type": 0,
      "value": "Poprzedni okres"
    }
  ],
  "label.previous-year": [
    {
      "type": 0,
      "value": "Poprzedni rok"
    }
  ],
  "label.profile": [
    {
      "type": 0,
      "value": "Profil"
    }
  ],
  "label.property": [
    {
      "type": 0,
      "value": "Property"
    }
  ],
  "label.queries": [
    {
      "type": 0,
      "value": "Zapytania"
    }
  ],
  "label.query": [
    {
      "type": 0,
      "value": "Zapytanie"
    }
  ],
  "label.query-parameters": [
    {
      "type": 0,
      "value": "Parametry zapytania"
    }
  ],
  "label.realtime": [
    {
      "type": 0,
      "value": "Czas rzeczywisty"
    }
  ],
  "label.referrer": [
    {
      "type": 0,
      "value": "Źródło odsyłające"
    }
  ],
  "label.referrers": [
    {
      "type": 0,
      "value": "Źródła odsyłające"
    }
  ],
  "label.refresh": [
    {
      "type": 0,
      "value": "Odśwież"
    }
  ],
  "label.regenerate": [
    {
      "type": 0,
      "value": "Wygeneruj ponownie"
    }
  ],
  "label.region": [
    {
      "type": 0,
      "value": "Region"
    }
  ],
  "label.regions": [
    {
      "type": 0,
      "value": "Regiony"
    }
  ],
  "label.remove": [
    {
      "type": 0,
      "value": "Usuń"
    }
  ],
  "label.remove-member": [
    {
      "type": 0,
      "value": "Usuń członka"
    }
  ],
  "label.reports": [
    {
      "type": 0,
      "value": "Raporty"
    }
  ],
  "label.required": [
    {
      "type": 0,
      "value": "Wymagany"
    }
  ],
  "label.reset": [
    {
      "type": 0,
      "value": "Zresetuj"
    }
  ],
  "label.reset-website": [
    {
      "type": 0,
      "value": "Zresetuj statystyki"
    }
  ],
  "label.retention": [
    {
      "type": 0,
      "value": "Retencja"
    }
  ],
  "label.retention-description": [
    {
      "type": 0,
      "value": "Mierz przyciągającą siłę swojej strony internetowej, śledząc, jak często użytkownicy powracają."
    }
  ],
  "label.role": [
    {
      "type": 0,
      "value": "Rola"
    }
  ],
  "label.run-query": [
    {
      "type": 0,
      "value": "Uruchom zapytanie"
    }
  ],
  "label.save": [
    {
      "type": 0,
      "value": "Zapisz"
    }
  ],
  "label.screens": [
    {
      "type": 0,
      "value": "Ekrany"
    }
  ],
  "label.search": [
    {
      "type": 0,
      "value": "Szukaj"
    }
  ],
  "label.select": [
    {
      "type": 0,
      "value": "Wybierz"
    }
  ],
  "label.select-date": [
    {
      "type": 0,
      "value": "Wybierz datę"
    }
  ],
  "label.select-role": [
    {
      "type": 0,
      "value": "Wybierz rolę"
    }
  ],
  "label.select-website": [
    {
      "type": 0,
      "value": "Wybierz witrynę"
    }
  ],
  "label.sessions": [
    {
      "type": 0,
      "value": "Sesje"
    }
  ],
  "label.settings": [
    {
      "type": 0,
      "value": "Ustawienia"
    }
  ],
  "label.share-url": [
    {
      "type": 0,
      "value": "Udostępnij adres URL"
    }
  ],
  "label.single-day": [
    {
      "type": 0,
      "value": "W tym dniu"
    }
  ],
  "label.start-step": [
    {
      "type": 0,
      "value": "Krok startowy"
    }
  ],
  "label.steps": [
    {
      "type": 0,
      "value": "Kroki"
    }
  ],
  "label.sum": [
    {
      "type": 0,
      "value": "Suma"
    }
  ],
  "label.tablet": [
    {
      "type": 0,
      "value": "Tablet"
    }
  ],
  "label.team": [
    {
      "type": 0,
      "value": "Zespół"
    }
  ],
  "label.team-id": [
    {
      "type": 0,
      "value": "ID zespołu"
    }
  ],
  "label.team-manager": [
    {
      "type": 0,
      "value": "Team manager"
    }
  ],
  "label.team-member": [
    {
      "type": 0,
      "value": "Członek zespołu"
    }
  ],
  "label.team-name": [
    {
      "type": 0,
      "value": "Nazwa zespołu"
    }
  ],
  "label.team-owner": [
    {
      "type": 0,
      "value": "Właściciel zespołu"
    }
  ],
  "label.team-view-only": [
    {
      "type": 0,
      "value": "Tylko do odczytu dla zespołu"
    }
  ],
  "label.team-websites": [
    {
      "type": 0,
      "value": "Witryny zespołu"
    }
  ],
  "label.teams": [
    {
      "type": 0,
      "value": "Zespoły"
    }
  ],
  "label.theme": [
    {
      "type": 0,
      "value": "Motyw"
    }
  ],
  "label.this-month": [
    {
      "type": 0,
      "value": "W tym miesiącu"
    }
  ],
  "label.this-week": [
    {
      "type": 0,
      "value": "W tym tygodniu"
    }
  ],
  "label.this-year": [
    {
      "type": 0,
      "value": "W tym roku"
    }
  ],
  "label.timezone": [
    {
      "type": 0,
      "value": "Strefa czasowa"
    }
  ],
  "label.title": [
    {
      "type": 0,
      "value": "Tytuł"
    }
  ],
  "label.today": [
    {
      "type": 0,
      "value": "Dzisiaj"
    }
  ],
  "label.toggle-charts": [
    {
      "type": 0,
      "value": "Przełącz wykresy"
    }
  ],
  "label.total": [
    {
      "type": 0,
      "value": "W sumie"
    }
  ],
  "label.total-records": [
    {
      "type": 0,
      "value": "Suma rekordów"
    }
  ],
  "label.tracking-code": [
    {
      "type": 0,
      "value": "Kod śledzenia"
    }
  ],
  "label.transfer": [
    {
      "type": 0,
      "value": "Transfer"
    }
  ],
  "label.transfer-website": [
    {
      "type": 0,
      "value": "Transfer website"
    }
  ],
  "label.true": [
    {
      "type": 0,
      "value": "Prawda"
    }
  ],
  "label.type": [
    {
      "type": 0,
      "value": "Typ"
    }
  ],
  "label.unique": [
    {
      "type": 0,
      "value": "Unikalne"
    }
  ],
  "label.unique-visitors": [
    {
      "type": 0,
      "value": "Unikalni odwiedzający"
    }
  ],
  "label.unknown": [
    {
      "type": 0,
      "value": "Nieznany"
    }
  ],
  "label.untitled": [
    {
      "type": 0,
      "value": "Bez tytułu"
    }
  ],
  "label.update": [
    {
      "type": 0,
      "value": "Aktualizuj"
    }
  ],
  "label.url": [
    {
      "type": 0,
      "value": "Link"
    }
  ],
  "label.urls": [
    {
      "type": 0,
      "value": "Linki"
    }
  ],
  "label.user": [
    {
      "type": 0,
      "value": "Użytkownik"
    }
  ],
  "label.username": [
    {
      "type": 0,
      "value": "Nazwa użytkownika"
    }
  ],
  "label.users": [
    {
      "type": 0,
      "value": "Użytkownicy"
    }
  ],
  "label.utm": [
    {
      "type": 0,
      "value": "UTM"
    }
  ],
  "label.utm-description": [
    {
      "type": 0,
      "value": "Śledź swoje kampanie za pomocą parametrów UTM."
    }
  ],
  "label.value": [
    {
      "type": 0,
      "value": "Wartość"
    }
  ],
  "label.view": [
    {
      "type": 0,
      "value": "Zobacz"
    }
  ],
  "label.view-details": [
    {
      "type": 0,
      "value": "Pokaż szczegóły"
    }
  ],
  "label.view-only": [
    {
      "type": 0,
      "value": "Tylko do odczytu"
    }
  ],
  "label.views": [
    {
      "type": 0,
      "value": "Wyświetlenia"
    }
  ],
  "label.views-per-visit": [
    {
      "type": 0,
      "value": "Widoków na wizytę"
    }
  ],
  "label.visit-duration": [
    {
      "type": 0,
      "value": "Średni czas wizyty"
    }
  ],
  "label.visitors": [
    {
      "type": 0,
      "value": "Odwiedzający"
    }
  ],
  "label.visits": [
    {
      "type": 0,
      "value": "Wizyty"
    }
  ],
  "label.website": [
    {
      "type": 0,
      "value": "Witryna"
    }
  ],
  "label.website-id": [
    {
      "type": 0,
      "value": "ID witryny"
    }
  ],
  "label.websites": [
    {
      "type": 0,
      "value": "Witryny"
    }
  ],
  "label.window": [
    {
      "type": 0,
      "value": "Okno"
    }
  ],
  "label.yesterday": [
    {
      "type": 0,
      "value": "Wczoraj"
    }
  ],
  "message.action-confirmation": [
    {
      "type": 0,
      "value": "Wpisz "
    },
    {
      "type": 1,
      "value": "confirmation"
    },
    {
      "type": 0,
      "value": ", aby potwierdzić."
    }
  ],
  "message.active-users": [
    {
      "type": 1,
      "value": "x"
    },
    {
      "type": 0,
      "value": " aktualnie "
    },
    {
      "offset": 0,
      "options": {
        "one": {
          "value": [
            {
              "type": 0,
              "value": "odwiedzający"
            }
          ]
        },
        "other": {
          "value": [
            {
              "type": 0,
              "value": "odwiedzających"
            }
          ]
        }
      },
      "pluralType": "cardinal",
      "type": 6,
      "value": "x"
    }
  ],
  "message.collected-data": [
    {
      "type": 0,
      "value": "Zebrane dane"
    }
  ],
  "message.confirm-delete": [
    {
      "type": 0,
      "value": "Czy na pewno chcesz usunąć "
    },
    {
      "type": 1,
      "value": "target"
    },
    {
      "type": 0,
      "value": "?"
    }
  ],
  "message.confirm-leave": [
    {
      "type": 0,
      "value": "Czy na pewno chcesz opuścić "
    },
    {
      "type": 1,
      "value": "target"
    },
    {
      "type": 0,
      "value": "?"
    }
  ],
  "message.confirm-remove": [
    {
      "type": 0,
      "value": "Czy na pewno chcesz usunąć "
    },
    {
      "type": 1,
      "value": "target"
    },
    {
      "type": 0,
      "value": "?"
    }
  ],
  "message.confirm-reset": [
    {
      "type": 0,
      "value": "Czy na pewno chcesz zresetować statystyki "
    },
    {
      "type": 1,
      "value": "target"
    },
    {
      "type": 0,
      "value": "?"
    }
  ],
  "message.delete-team-warning": [
    {
      "type": 0,
      "value": "Usunięcie zespołu usunie wszystkie jego witryny."
    }
  ],
  "message.delete-website-warning": [
    {
      "type": 0,
      "value": "Wszystkie powiązane dane również zostaną usunięte."
    }
  ],
  "message.error": [
    {
      "type": 0,
      "value": "Coś poszło nie tak."
    }
  ],
  "message.event-log": [
    {
      "type": 1,
      "value": "event"
    },
    {
      "type": 0,
      "value": " na "
    },
    {
      "type": 1,
      "value": "url"
    }
  ],
  "message.go-to-settings": [
    {
      "type": 0,
      "value": "Przejdź do ustawień"
    }
  ],
  "message.incorrect-username-password": [
    {
      "type": 0,
      "value": "Nieprawidłowa nazwa użytkownika lub hasło."
    }
  ],
  "message.invalid-domain": [
    {
      "type": 0,
      "value": "Nieprawidłowa witryna"
    }
  ],
  "message.min-password-length": [
    {
      "type": 0,
      "value": "Minimalna długość "
    },
    {
      "type": 1,
      "value": "n"
    },
    {
      "type": 0,
      "value": " znaków"
    }
  ],
  "message.new-version-available": [
    {
      "type": 0,
      "value": "Nowa wersja Umami "
    },
    {
      "type": 1,
      "value": "version"
    },
    {
      "type": 0,
      "value": " jest dostępna!"
    }
  ],
  "message.no-data-available": [
    {
      "type": 0,
      "value": "Brak dostępnych danych."
    }
  ],
  "message.no-event-data": [
    {
      "type": 0,
      "value": "Brak dostępnych danych o zdarzeniach."
    }
  ],
  "message.no-match-password": [
    {
      "type": 0,
      "value": "Hasła się nie zgadzają"
    }
  ],
  "message.no-results-found": [
    {
      "type": 0,
      "value": "Nie znaleziono wyników."
    }
  ],
  "message.no-team-websites": [
    {
      "type": 0,
      "value": "Ten zespół nie ma żadnych witryn internetowych."
    }
  ],
  "message.no-teams": [
    {
      "type": 0,
      "value": "Nie stworzyłeś żadnych zespołów."
    }
  ],
  "message.no-users": [
    {
      "type": 0,
      "value": "Nie ma żadnych użytkowników."
    }
  ],
  "message.no-websites-configured": [
    {
      "type": 0,
      "value": "Nie masz skonfigurowanych żadnych witryn internetowych."
    }
  ],
  "message.page-not-found": [
    {
      "type": 0,
      "value": "Strona nie znaleziona."
    }
  ],
  "message.reset-website": [
    {
      "type": 0,
      "value": "Aby zresetować tę witrynę, wpisz "
    },
    {
      "type": 1,
      "value": "confirmation"
    },
    {
      "type": 0,
      "value": " w polu poniżej, aby potwierdzić."
    }
  ],
  "message.reset-website-warning": [
    {
      "type": 0,
      "value": "Wszystkie statystyki tej witryny zostaną usunięte, ale kod śledzenia pozostanie nienaruszony."
    }
  ],
  "message.saved": [
    {
      "type": 0,
      "value": "Zapisano pomyślnie."
    }
  ],
  "message.share-url": [
    {
      "type": 0,
      "value": "To jest publicznie udostępniany adres URL dla "
    },
    {
      "type": 1,
      "value": "target"
    },
    {
      "type": 0,
      "value": "."
    }
  ],
  "message.team-already-member": [
    {
      "type": 0,
      "value": "Jesteś już członkiem zespołu."
    }
  ],
  "message.team-not-found": [
    {
      "type": 0,
      "value": "Nie znaleziono zespołu."
    }
  ],
  "message.team-websites-info": [
    {
      "type": 0,
      "value": "Strony internetowe mogą być przeglądane przez każdego członka zespołu."
    }
  ],
  "message.tracking-code": [
    {
      "type": 0,
      "value": "Kod śledzenia"
    }
  ],
  "message.transfer-team-website-to-user": [
    {
      "type": 0,
      "value": "Czy przenieść tę witrynę do Twoje konta?"
    }
  ],
  "message.transfer-user-website-to-team": [
    {
      "type": 0,
      "value": "Wybierz zespół, do którego chcesz przenieść tę witrynę."
    }
  ],
  "message.transfer-website": [
    {
      "type": 0,
      "value": "Przenieś własność witryny na swoje konto lub do innego zespołu."
    }
  ],
  "message.triggered-event": [
    {
      "type": 0,
      "value": "Zdarzenie wyzwalające"
    }
  ],
  "message.user-deleted": [
    {
      "type": 0,
      "value": "Użytkownik usunięty."
    }
  ],
  "message.viewed-page": [
    {
      "type": 0,
      "value": "Obejrzana strona"
    }
  ],
  "message.visitor-log": [
    {
      "type": 0,
      "value": "Odwiedzający z "
    },
    {
      "type": 1,
      "value": "country"
    },
    {
      "type": 0,
      "value": " używa "
    },
    {
      "type": 1,
      "value": "browser"
    },
    {
      "type": 0,
      "value": " na "
    },
    {
      "type": 1,
      "value": "os"
    },
    {
      "type": 0,
      "value": " "
    },
    {
      "type": 1,
      "value": "device"
    }
  ],
  "message.visitors-dropped-off": [
    {
      "type": 0,
      "value": "Odpływ użytkowników"
    }
  ]
}<|MERGE_RESOLUTION|>--- conflicted
+++ resolved
@@ -584,11 +584,7 @@
   "label.journey-description": [
     {
       "type": 0,
-<<<<<<< HEAD
-      "value": "Understand how users navigate through your website."
-=======
       "value": "Zrozum, w jaki sposób użytkownicy poruszają się po Twojej witrynie."
->>>>>>> 7ec845db
     }
   ],
   "label.language": [
