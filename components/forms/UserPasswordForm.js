import { useRef } from 'react';
import { Form, FormInput, FormButtons, PasswordField, Button } from 'react-basics';
import useApi from 'hooks/useApi';
import { useMutation } from '@tanstack/react-query';
import styles from './UserPasswordForm.module.css';
import useUser from 'hooks/useUser';

<<<<<<< HEAD
export default function UserPasswordForm({ onSave, userId }) {
  const user = useUser();
=======
export default function UserPasswordForm({ onSave, onClose, userId }) {
  const {
    user: { id },
  } = useUser();
>>>>>>> b243f0a3

  const isCurrentUser = !userId || user?.id === userId;
  const url = isCurrentUser ? `/users/${user?.id}/password` : `/users/${user?.id}`;
  const { post } = useApi();
  const { mutate, error, isLoading } = useMutation(data => post(url, data));
  const ref = useRef(null);

  const handleSubmit = async data => {
    const payload = isCurrentUser
      ? data
      : {
          password: data.newPassword,
        };

    mutate(payload, {
      onSuccess: async () => {
        onSave();
        ref.current.reset();
      },
    });
  };

  const samePassword = value => {
    if (value !== ref?.current?.getValues('newPassword')) {
      return "Passwords don't match";
    }
    return true;
  };

  return (
    <Form ref={ref} className={styles.form} onSubmit={handleSubmit} error={error}>
      {isCurrentUser && (
        <FormInput name="currentPassword" label="Current password" rules={{ required: 'Required' }}>
          <PasswordField autoComplete="off" />
        </FormInput>
      )}
      <FormInput
        name="newPassword"
        label="New password"
        rules={{
          required: 'Required',
          minLength: { value: 8, message: 'Minimum length 8 characters' },
        }}
      >
        <PasswordField autoComplete="off" />
      </FormInput>
      <FormInput
        name="confirmPassword"
        label="Confirm password"
        rules={{
          required: 'Required',
          minLength: { value: 8, message: 'Minimum length 8 characters' },
          validate: samePassword,
        }}
      >
        <PasswordField autoComplete="off" />
      </FormInput>
      <FormButtons flex>
        <Button type="submit" variant="primary" disabled={isLoading}>
          Save
        </Button>
        <Button onClick={onClose}>Close</Button>
      </FormButtons>
    </Form>
  );
}<|MERGE_RESOLUTION|>--- conflicted
+++ resolved
@@ -1,23 +1,15 @@
 import { useRef } from 'react';
 import { Form, FormInput, FormButtons, PasswordField, Button } from 'react-basics';
 import useApi from 'hooks/useApi';
-import { useMutation } from '@tanstack/react-query';
 import styles from './UserPasswordForm.module.css';
 import useUser from 'hooks/useUser';
 
-<<<<<<< HEAD
-export default function UserPasswordForm({ onSave, userId }) {
+export default function UserPasswordForm({ onSave, onClose, userId }) {
   const user = useUser();
-=======
-export default function UserPasswordForm({ onSave, onClose, userId }) {
-  const {
-    user: { id },
-  } = useUser();
->>>>>>> b243f0a3
 
   const isCurrentUser = !userId || user?.id === userId;
   const url = isCurrentUser ? `/users/${user?.id}/password` : `/users/${user?.id}`;
-  const { post } = useApi();
+  const { post, useMutation } = useApi();
   const { mutate, error, isLoading } = useMutation(data => post(url, data));
   const ref = useRef(null);
 
