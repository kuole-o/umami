--- conflicted
+++ resolved
@@ -83,17 +83,12 @@
     </ButtonLayout>
   );
 
-<<<<<<< HEAD
-  const DetailsLink = ({ id, name, domain }) => (
-    <Link className={styles.detailLink} href="/websites/[...id]" as={`/websites/${id}/${name}`}>
-=======
   const DetailsLink = ({ websiteUuid, name, domain }) => (
     <Link
       className={styles.detailLink}
       href="/websites/[...id]"
       as={`/websites/${websiteUuid}/${name}`}
     >
->>>>>>> 9a90d2e8
       <Favicon domain={domain} />
       <OverflowText tooltipId={`${websiteUuid}-name`}>{name}</OverflowText>
     </Link>
