import { CLICKHOUSE, RELATIONAL } from 'lib/constants';
import {
  rawQueryClickhouse,
  runAnalyticsQuery,
  parseFilters,
  rawQuery,
  getBetweenDatesClickhouse,
} from 'lib/db';

<<<<<<< HEAD
export async function getPageviewMetrics(...args) {
  return runAnalyticsQuery({
    [`${RELATIONAL}`]: () => relationalQuery(...args),
    [`${CLICKHOUSE}`]: () => clickhouseQuery(...args),
  });
}

async function relationalQuery(website_id, start_at, end_at, field, table, filters = {}) {
=======
export function getPageviewMetrics(website_id, start_at, end_at, column, table, filters = {}) {
>>>>>>> 6f92677f
  const params = [website_id, start_at, end_at];
  const { pageviewQuery, sessionQuery, eventQuery, joinSession } = parseFilters(
    table,
    column,
    filters,
    params,
  );

  return rawQuery(
    `
    select ${column} x, count(*) y
    from ${table}
      ${joinSession}
    where ${table}.website_id=$1
    and ${table}.created_at between $2 and $3
    ${pageviewQuery}
    ${joinSession && sessionQuery}
    ${eventQuery}
    group by 1
    order by 2 desc
    `,
    params,
  );
}

async function clickhouseQuery(website_id, start_at, end_at, field, table, filters = {}) {
  const params = [website_id];
  const { pageviewQuery, sessionQuery, eventQuery, joinSession } = parseFilters(
    table,
    filters,
    params,
    'session_uuid',
  );

  return rawQueryClickhouse(
    `
    select ${field} x, count(*) y
    from ${table}
      ${joinSession}
    where ${table}.website_id= $1
    and ${getBetweenDatesClickhouse(table + '.created_at', start_at, end_at)}
    ${pageviewQuery}
    ${joinSession && sessionQuery}
    ${eventQuery}
    group by x
    order by y desc
    `,
    params,
  );
}<|MERGE_RESOLUTION|>--- conflicted
+++ resolved
@@ -7,7 +7,6 @@
   getBetweenDatesClickhouse,
 } from 'lib/db';
 
-<<<<<<< HEAD
 export async function getPageviewMetrics(...args) {
   return runAnalyticsQuery({
     [`${RELATIONAL}`]: () => relationalQuery(...args),
@@ -15,10 +14,7 @@
   });
 }
 
-async function relationalQuery(website_id, start_at, end_at, field, table, filters = {}) {
-=======
-export function getPageviewMetrics(website_id, start_at, end_at, column, table, filters = {}) {
->>>>>>> 6f92677f
+async function relationalQuery(website_id, start_at, end_at, column, table, filters = {}) {
   const params = [website_id, start_at, end_at];
   const { pageviewQuery, sessionQuery, eventQuery, joinSession } = parseFilters(
     table,
@@ -33,10 +29,10 @@
     from ${table}
       ${joinSession}
     where ${table}.website_id=$1
-    and ${table}.created_at between $2 and $3
-    ${pageviewQuery}
-    ${joinSession && sessionQuery}
-    ${eventQuery}
+      and ${table}.created_at between $2 and $3
+      ${pageviewQuery}
+      ${joinSession && sessionQuery}
+      ${eventQuery}
     group by 1
     order by 2 desc
     `,
@@ -44,10 +40,11 @@
   );
 }
 
-async function clickhouseQuery(website_id, start_at, end_at, field, table, filters = {}) {
+async function clickhouseQuery(website_id, start_at, end_at, column, table, filters = {}) {
   const params = [website_id];
   const { pageviewQuery, sessionQuery, eventQuery, joinSession } = parseFilters(
     table,
+    column,
     filters,
     params,
     'session_uuid',
@@ -55,7 +52,7 @@
 
   return rawQueryClickhouse(
     `
-    select ${field} x, count(*) y
+    select ${column} x, count(*) y
     from ${table}
       ${joinSession}
     where ${table}.website_id= $1
