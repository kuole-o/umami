--- conflicted
+++ resolved
@@ -3,11 +3,7 @@
 import kafka from 'lib/kafka';
 import prisma from 'lib/prisma';
 import { uuid } from 'lib/crypto';
-<<<<<<< HEAD
-import { saveEventData } from '../eventData/saveEventData';
-=======
 import { saveEventData } from 'queries/analytics/eventData/saveEventData';
->>>>>>> cdacb640
 
 export async function saveEvent(args: {
   sessionId: string;
@@ -46,11 +42,7 @@
   eventName?: string;
   eventData?: any;
 }) {
-<<<<<<< HEAD
-  const { websiteId, id: sessionId, urlPath, urlQuery, eventName, eventData, pageTitle } = data;
-=======
   const { websiteId, sessionId, urlPath, urlQuery, eventName, eventData, pageTitle } = data;
->>>>>>> cdacb640
   const websiteEventId = uuid();
 
   const websiteEvent = prisma.client.websiteEvent.create({
@@ -127,13 +119,8 @@
     url_path: urlPath?.substring(0, URL_LENGTH),
     url_query: urlQuery?.substring(0, URL_LENGTH),
     page_title: pageTitle,
-<<<<<<< HEAD
-    event_type: EVENT_TYPE.customEvent,
-    event_name: eventName?.substring(0, EVENT_NAME_LENGTH),
-=======
     event_type: eventName ? EVENT_TYPE.customEvent : EVENT_TYPE.pageView,
     event_name: eventName ? eventName?.substring(0, EVENT_NAME_LENGTH) : null,
->>>>>>> cdacb640
     created_at: createdAt,
   };
 
